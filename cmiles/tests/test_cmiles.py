"""
Unit and regression test for the cmiles package.
"""

# Import package, test suite, and other packages as needed

import pytest
import sys
from .utils import get_fn, get_smiles_lists, get_smiles_list
import cmiles

rdkit_missing = False
try:
    from rdkit import Chem
except ImportError:
    rdkit_missing = True

openeye_missing = False
try:
    from openeye import oechem
except ImportError:
    openeye_missing = True

using_rdkit = pytest.mark.skipif(rdkit_missing, reason="Cannot run without RDKit")
using_openeye = pytest.mark.skipif(openeye_missing, reason="Cannot run without OpenEye")


def test_cmiles_imported():
    """Sample test, will always pass so long as import statement worked"""
    assert "cmiles" in sys.modules

@pytest.fixture
def smiles_input():
    return([
        "CC(c1c(ccc(c1Cl)F)Cl)OC",
        "CN(C)CC=CC(=O)NC1=C(C=C2C(=C1)C(=NC=N2)NC3=CC(=C(C=C3)F)Cl)O[CH]4CCOC4",
        "NC(C)(F)C(=O)O",
        "c1ccc2c(c1)C=CCC2=O",
        "c1ccc2c(c1)cccc2O",
        "CC[N+]#C",
        "Cc1ccccc1",
    ])

@pytest.fixture
def rd_iso_expected():
    return(["CO[C@@H](C)c1c(Cl)ccc(F)c1Cl",
            "CN(C)C/C=C/C(=O)Nc1cc2c(Nc3ccc(F)c(Cl)c3)ncnc2cc1O[C@H]1CCOC1",
            "C[C@](N)(F)C(=O)O",
            "O=C1CC=Cc2ccccc21",
            "Oc1cccc2ccccc12",
            "C#[N+]CC",
            "Cc1ccccc1"

    ])

@pytest.fixture
def rd_map_expected():
    return (['[H:1][c:14]1[c:15]([H:2])[c:17]([Cl:11])[c:19]([C@@:22]([H:9])([O:13][C:20]([H:3])([H:4])[H:5])[C:21]([H:6])([H:7])[H:8])[c:18]([Cl:12])[c:16]1[F:10]',
             '[H:1]/[C:34]([C:33](=[O:26])[N:50]([H:9])[c:43]1[c:42]([O:32][C@:59]2([H:25])[C:57]([H:21])([H:22])[O:31][C:56]([H:19])([H:20])[C:58]2([H:23])[H:24])[c:45]([H:7])[c:48]2[n:30][c:36]([H:3])[n:29][c:46]([N:51]([H:10])[c:44]3[c:38]([H:5])[c:37]([H:4])[c:40]([F:27])[c:41]([Cl:28])[c:39]3[H:6])[c:49]2[c:47]1[H:8])=[C:35](/[H:2])[C:55]([H:17])([H:18])[N:52]([C:53]([H:11])([H:12])[H:13])[C:54]([H:14])([H:15])[H:16]',
             '[H:1][O:9][C:10](=[O:7])[C@:13]([F:8])([N:11]([H:2])[H:3])[C:12]([H:4])([H:5])[H:6]',
             '[H:1][C:11]1=[C:12]([H:2])[C:19]([H:7])([H:8])[C:10](=[O:9])[c:17]2[c:15]([H:5])[c:13]([H:3])[c:14]([H:4])[c:16]([H:6])[c:18]21',
             '[H:1][O:9][c:17]1[c:13]([H:5])[c:11]([H:3])[c:15]([H:7])[c:18]2[c:14]([H:6])[c:10]([H:2])[c:12]([H:4])[c:16]([H:8])[c:19]12',
             '[H:1][C:7]#[N+:8][C:10]([H:5])([H:6])[C:9]([H:2])([H:3])[H:4]',
             '[H:1][c:9]1[c:10]([H:2])[c:12]([H:4])[c:14]([C:15]([H:6])([H:7])[H:8])[c:13]([H:5])[c:11]1[H:3]'
            ])

@pytest.fixture
def rd_can_expected():
    return (['COC(C)c1c(Cl)ccc(F)c1Cl',
             'CN(C)CC=CC(=O)Nc1cc2c(Nc3ccc(F)c(Cl)c3)ncnc2cc1OC1CCOC1',
             'CC(N)(F)C(=O)O',
             'O=C1CC=Cc2ccccc21',
             'Oc1cccc2ccccc12',
             'C#[N+]CC',
             'Cc1ccccc1'
    ])

@pytest.fixture
def rd_h_expected():
    return (['[H][c]1[c]([H])[c]([Cl])[c]([C@@]([H])([O][C]([H])([H])[H])[C]([H])([H])[H])[c]([Cl])[c]1[F]',
             '[H]/[C]([C](=[O])[N]([H])[c]1[c]([O][C@]2([H])[C]([H])([H])[O][C]([H])([H])[C]2([H])[H])[c]([H])[c]2[n][c]([H])[n][c]([N]([H])[c]3[c]([H])[c]([H])[c]([F])[c]([Cl])[c]3[H])[c]2[c]1[H])=[C](/[H])[C]([H])([H])[N]([C]([H])([H])[H])[C]([H])([H])[H]',
             '[H][O][C](=[O])[C@]([F])([N]([H])[H])[C]([H])([H])[H]',
             '[H][C]1=[C]([H])[C]([H])([H])[C](=[O])[c]2[c]([H])[c]([H])[c]([H])[c]([H])[c]21',
             '[H][O][c]1[c]([H])[c]([H])[c]([H])[c]2[c]([H])[c]([H])[c]([H])[c]([H])[c]12',
             '[H][C]#[N+][C]([H])([H])[C]([H])([H])[H]',
             '[H][c]1[c]([H])[c]([H])[c]([C]([H])([H])[H])[c]([H])[c]1[H]'
    ])
@pytest.fixture
def oe_iso_expected():
    return(['C[C@@H](c1c(ccc(c1Cl)F)Cl)OC',
            'CN(C)C/C=C/C(=O)Nc1cc2c(cc1O[C@@H]3CCOC3)ncnc2Nc4ccc(c(c4)Cl)F',
            'C[C@](C(=O)O)(N)F',
            'c1ccc2c(c1)C=CCC2=O',
            'c1ccc2c(c1)cccc2O',
            'CC[N+]#C',
            'Cc1ccccc1'
    ])

@pytest.fixture
def oe_map_expected():
    return (['[H:14][c:1]1[c:2]([c:5]([c:3]([c:6]([c:4]1[F:11])[Cl:13])[C@:9]([H:22])([C:7]([H:16])([H:17])[H:18])[O:10][C:8]([H:19])([H:20])[H:21])[Cl:12])[H:15]',
             '[H:35][c:1]1[c:2]([c:12]([c:13]([c:5]([c:9]1[N:27]([H:58])[c:14]2[c:7]3[c:3]([c:10]([c:11]([c:4]([c:8]3[n:25][c:6]([n:26]2)[H:40])[H:38])[O:32][C@@:21]4([C:18]([C:19]([O:31][C:20]4([H:47])[H:48])([H:45])[H:46])([H:43])[H:44])[H:49])[N:28]([H:59])[C:17](=[O:30])/[C:15](=[C:16](\\[H:42])/[C:24]([H:56])([H:57])[N:29]([C:22]([H:50])([H:51])[H:52])[C:23]([H:53])([H:54])[H:55])/[H:41])[H:37])[H:39])[Cl:34])[F:33])[H:36]',
             '[H:8][C:2]([H:9])([H:10])[C@:3]([C:1](=[O:5])[O:6][H:13])([N:4]([H:11])[H:12])[F:7]',
             '[H:12][c:1]1[c:2]([c:4]([c:6]2[c:5]([c:3]1[H:14])[C:7](=[C:8]([C:10]([C:9]2=[O:11])([H:18])[H:19])[H:17])[H:16])[H:15])[H:13]',
             '[H:12][c:1]1[c:2]([c:5]([c:9]2[c:8]([c:4]1[H:15])[c:6]([c:3]([c:7]([c:10]2[O:11][H:19])[H:18])[H:14])[H:17])[H:16])[H:13]',
             '[H:5][C:1]#[N+:4][C:3]([H:9])([H:10])[C:2]([H:6])([H:7])[H:8]',
             '[H:8][c:1]1[c:2]([c:4]([c:6]([c:5]([c:3]1[H:10])[H:12])[C:7]([H:13])([H:14])[H:15])[H:11])[H:9]'])

@pytest.fixture
def oe_can_expected():
    return (['CC(c1c(ccc(c1Cl)F)Cl)OC',
             'CN(C)CC=CC(=O)Nc1cc2c(cc1OC3CCOC3)ncnc2Nc4ccc(c(c4)Cl)F',
             'CC(C(=O)O)(N)F',
             'c1ccc2c(c1)C=CCC2=O',
             'c1ccc2c(c1)cccc2O',
             'CC[N+]#C',
             'Cc1ccccc1'
    ])

@pytest.fixture
def oe_h_expected():
    return (['[H]c1c(c(c(c(c1F)Cl)[C@]([H])(C([H])([H])[H])OC([H])([H])[H])Cl)[H]',
             '[H]c1c(c(c(c(c1N([H])c2c3c(c(c(c(c3nc(n2)[H])[H])O[C@@]4(C(C(OC4([H])[H])([H])[H])([H])[H])[H])N([H])C(=O)/C(=C(\\[H])/C([H])([H])N(C([H])([H])[H])C([H])([H])[H])/[H])[H])[H])Cl)F)[H]',
             '[H]C([H])([H])[C@](C(=O)O[H])(N([H])[H])F',
             '[H]c1c(c(c2c(c1[H])C(=C(C(C2=O)([H])[H])[H])[H])[H])[H]',
             '[H]c1c(c(c2c(c1[H])c(c(c(c2O[H])[H])[H])[H])[H])[H]',
             '[H]C#[N+]C([H])([H])C([H])([H])[H]',
             '[H]c1c(c(c(c(c1[H])[H])C([H])([H])[H])[H])[H]'])


@using_rdkit
def test_rdkit_isomeric(smiles_input, rd_iso_expected):
    """testing rdkit isomeric canonical smiles"""
    for i, o in zip(smiles_input, rd_iso_expected):
        rd_mol = Chem.MolFromSmiles(i)
        assert cmiles.to_canonical_smiles_rd(rd_mol, isomeric=True, mapped=False, explicit_hydrogen=False) == o


@using_rdkit
def test_rdkit_map(smiles_input, rd_map_expected):
    """Testing rdkit canonical map ordering"""
    for i, o in zip(smiles_input, rd_map_expected):
        rd_mol = Chem.MolFromSmiles(i)
        assert cmiles.to_canonical_smiles_rd(rd_mol, isomeric=True, mapped=True, explicit_hydrogen=True) == o


@pytest.mark.skipif(rdkit_missing, reason="Cannot test without RDKit")
def test_rdkit_canonical(smiles_input, rd_can_expected):
    """Testing rdkit canonical smiles"""
    for i, o in zip(smiles_input, rd_can_expected):
        rd_mol = Chem.MolFromSmiles(i)
        assert cmiles.to_canonical_smiles_rd(rd_mol, isomeric=False, mapped=False, explicit_hydrogen=False) == o


@using_rdkit
def test_rdkit_explicit_h(smiles_input, rd_h_expected):
    """Testing rdkit explicit hydrogen"""
    for i, o in zip(smiles_input, rd_h_expected):
        rd_mol = Chem.MolFromSmiles(i)
        assert cmiles.to_canonical_smiles_rd(rd_mol, isomeric=True, mapped=False, explicit_hydrogen=True) == o


@using_openeye
def test_openeye_explicit_h(smiles_input, oe_h_expected):
    """Testing openeye explicit hydrogen"""
    for i, o in zip(smiles_input, oe_h_expected):
        oe_mol = oechem.OEMol()
        oechem.OEParseSmiles(oe_mol, i)
        assert cmiles.to_canonical_smiles_oe(oe_mol, isomeric=True, mapped=False, explicit_hydrogen=True) == o


@using_openeye
def test_oepneye_isomeric(smiles_input, oe_iso_expected):
    """testing rdkit isomeric canonical smiles"""
    for i, o in zip(smiles_input, oe_iso_expected):
        oe_mol = oechem.OEMol()
        oechem.OEParseSmiles(oe_mol, i)
        assert cmiles.to_canonical_smiles_oe(oe_mol, isomeric=True, mapped=False, explicit_hydrogen=False) == o


@using_openeye
def test_openeye_map(smiles_input, oe_map_expected):
    """Testing rdkit canonical map ordering"""
    for i, o in zip(smiles_input, oe_map_expected):
        oe_mol = oechem.OEMol()
        oechem.OEParseSmiles(oe_mol, i)
        assert cmiles.to_canonical_smiles_oe(oe_mol, isomeric=True, mapped=True, explicit_hydrogen=True) == o


@using_openeye
def test_openeye_canonical(smiles_input, oe_can_expected):
    """Testing rdkit canonical smiles"""
    for i, o in zip(smiles_input, oe_can_expected):
        oe_mol = oechem.OEMol()
        oechem.OEParseSmiles(oe_mol, i)
        assert cmiles.to_canonical_smiles_oe(oe_mol, isomeric=False, mapped=False, explicit_hydrogen=False) == o


@using_openeye
@using_rdkit
def test_oe_mol():
    """test warning when converting rdmol to oemol"""
    molecule = Chem.MolFromSmiles('CC(c1c(ccc(c1Cl)F)Cl)OC')
    with pytest.warns(UserWarning):
        cmiles.to_molecule_id(molecule, canonicalization='openeye')


@using_rdkit
@using_openeye
def test_rd_mol():
    """test warning when converting oemol to rdmol"""
    molecule = oechem.OEMol()
    oechem.OEParseSmiles(molecule, 'CC(c1c(ccc(c1Cl)F)Cl)OC')
    with pytest.warns(UserWarning):
        cmiles.to_molecule_id(molecule, canonicalization='rdkit')


@using_rdkit
@using_openeye
def test_oe_cmiles():
    """Regression test oe cmiles"""
    expected_output = {'canonical_smiles': 'CN(C)CC=CC(=O)Nc1cc2c(cc1OC3CCOC3)ncnc2Nc4ccc(c(c4)Cl)F',
                       'canonical_isomeric_smiles': 'CN(C)C/C=C/C(=O)Nc1cc2c(cc1O[C@@H]3CCOC3)ncnc2Nc4ccc(c(c4)Cl)F',
                       'canonical_isomeric_explicit_hydrogen_smiles':
                           '[H]c1c(c(c(c(c1N([H])c2c3c(c(c(c(c3nc(n2)[H])[H])O[C@@]4(C(C(OC4([H])[H])([H])[H])([H])[H])[H])N([H])C(=O)/C(=C(\\[H])/C([H])([H])N(C([H])([H])[H])C([H])([H])[H])/[H])[H])[H])Cl)F)[H]',
                       'canonical_explicit_hydrogen_smiles':
                           '[H]c1c(c(c(c(c1N([H])c2c3c(c(c(c(c3nc(n2)[H])[H])OC4(C(C(OC4([H])[H])([H])[H])([H])[H])[H])N([H])C(=O)C(=C([H])C([H])([H])N(C([H])([H])[H])C([H])([H])[H])[H])[H])[H])Cl)F)[H]',
                       'canonical_isomeric_explicit_hydrogen_mapped_smiles':
                           '[H:35][c:1]1[c:2]([c:12]([c:13]([c:5]([c:9]1[N:27]([H:58])[c:14]2[c:7]3[c:3]([c:10]([c:11]([c:4]([c:8]3[n:25][c:6]([n:26]2)[H:40])[H:38])[O:32][C@@:21]4([C:18]([C:19]([O:31][C:20]4([H:47])[H:48])([H:45])[H:46])([H:43])[H:44])[H:49])[N:28]([H:59])[C:17](=[O:30])/[C:15](=[C:16](\\[H:42])/[C:24]([H:56])([H:57])[N:29]([C:22]([H:50])([H:51])[H:52])[C:23]([H:53])([H:54])[H:55])/[H:41])[H:37])[H:39])[Cl:34])[F:33])[H:36]',
                       'provenance': 'cmiles_0.0.0+1.geb7d850.dirty_openeye_2018.Feb.b6'}
    molecule = oechem.OEMol()
    oechem.OEParseSmiles(molecule, 'CN(C)CC=CC(=O)Nc1cc2c(cc1OC3CCOC3)ncnc2Nc4ccc(c(c4)Cl)F')
    output = cmiles.to_molecule_id(molecule, canonicalization='openeye')
    assert expected_output['canonical_smiles'] == output['canonical_smiles']
    assert expected_output['canonical_isomeric_smiles'] == output['canonical_isomeric_smiles']
    assert expected_output['canonical_isomeric_explicit_hydrogen_smiles'] == output['canonical_isomeric_explicit_hydrogen_smiles']
    assert expected_output['canonical_explicit_hydrogen_smiles'] == output['canonical_explicit_hydrogen_smiles']
    assert expected_output['canonical_isomeric_explicit_hydrogen_mapped_smiles'] == output['canonical_isomeric_explicit_hydrogen_mapped_smiles']


@using_rdkit
def test_rd_cmiles():
    """Regression test rdkit cmiles"""
    expected_output = {'canonical_smiles': 'CN(C)CC=CC(=O)Nc1cc2c(Nc3ccc(F)c(Cl)c3)ncnc2cc1OC1CCOC1',
 'canonical_isomeric_smiles': 'CN(C)C/C=C/C(=O)Nc1cc2c(Nc3ccc(F)c(Cl)c3)ncnc2cc1O[C@H]1CCOC1',
 'canonical_isomeric_explicit_hydrogen_smiles': '[H]/[C]([C](=[O])[N]([H])[c]1[c]([O][C@]2([H])[C]([H])([H])[O][C]([H])([H])[C]2([H])[H])[c]([H])[c]2[n][c]([H])[n][c]([N]([H])[c]3[c]([H])[c]([H])[c]([F])[c]([Cl])[c]3[H])[c]2[c]1[H])=[C](/[H])[C]([H])([H])[N]([C]([H])([H])[H])[C]([H])([H])[H]',
 'canonical_explicit_hydrogen_smiles': '[H][C]([C](=[O])[N]([H])[c]1[c]([O][C]2([H])[C]([H])([H])[O][C]([H])([H])[C]2([H])[H])[c]([H])[c]2[n][c]([H])[n][c]([N]([H])[c]3[c]([H])[c]([H])[c]([F])[c]([Cl])[c]3[H])[c]2[c]1[H])=[C]([H])[C]([H])([H])[N]([C]([H])([H])[H])[C]([H])([H])[H]',
 'canonical_isomeric_explicit_hydrogen_mapped_smiles': '[H:1]/[C:34]([C:33](=[O:26])[N:50]([H:9])[c:43]1[c:42]([O:32][C@:59]2([H:25])[C:57]([H:21])([H:22])[O:31][C:56]([H:19])([H:20])[C:58]2([H:23])[H:24])[c:45]([H:7])[c:48]2[n:30][c:36]([H:3])[n:29][c:46]([N:51]([H:10])[c:44]3[c:38]([H:5])[c:37]([H:4])[c:40]([F:27])[c:41]([Cl:28])[c:39]3[H:6])[c:49]2[c:47]1[H:8])=[C:35](/[H:2])[C:55]([H:17])([H:18])[N:52]([C:53]([H:11])([H:12])[H:13])[C:54]([H:14])([H:15])[H:16]',
 'provenance': 'cmiles_0.0.0+7.gc71f3a6.dirty_rdkit_2018.03.3'}
    molecule = Chem.MolFromSmiles('CN(C)CC=CC(=O)Nc1cc2c(Nc3ccc(F)c(Cl)c3)ncnc2cc1OC1CCOC1')
    output = cmiles.to_molecule_id(molecule, canonicalization='rdkit')
    assert expected_output['canonical_smiles'] == output['canonical_smiles']
    assert expected_output['canonical_isomeric_smiles'] == output['canonical_isomeric_smiles']
    assert expected_output['canonical_isomeric_explicit_hydrogen_smiles'] == output['canonical_isomeric_explicit_hydrogen_smiles']
    assert expected_output['canonical_explicit_hydrogen_smiles'] == output['canonical_explicit_hydrogen_smiles']
    assert expected_output['canonical_isomeric_explicit_hydrogen_mapped_smiles'] == output['canonical_isomeric_explicit_hydrogen_mapped_smiles']


@using_openeye
@using_rdkit
def test_diff_smiles():
    """Test different SMILES of same molecule"""
    input = ['CC(c1c(ccc(c1Cl)F)Cl)OC', 'COC(C)c1c(Cl)ccc(F)c1Cl']
    oe_mol_1 = oechem.OEMol()
    oechem.OEParseSmiles(oe_mol_1, input[0])
    oe_mol_2 = oechem.OEMol()
    oechem.OEParseSmiles(oe_mol_2, input[-1])
    cmiles_1 = cmiles.to_molecule_id(oe_mol_1)
    cmiles_2 = cmiles.to_molecule_id(oe_mol_2)
    assert cmiles_1['canonical_smiles'] == cmiles_2['canonical_smiles']
    assert cmiles_1['canonical_isomeric_smiles'] == cmiles_2['canonical_isomeric_smiles']
    assert cmiles_1['canonical_isomeric_explicit_hydrogen_mapped_smiles'] == cmiles_2['canonical_isomeric_explicit_hydrogen_mapped_smiles']

    rd_mol_1 = Chem.MolFromSmiles(input[0])
    rd_mol_2 = Chem.MolFromSmiles(input[-1])
    cmiles_1 = cmiles.to_molecule_id(rd_mol_1, canonicalization='rdkit')
    cmiles_2 = cmiles.to_molecule_id(rd_mol_2, canonicalization='rdkit')
    assert cmiles_1['canonical_smiles'] == cmiles_2['canonical_smiles']
    assert cmiles_1['canonical_isomeric_smiles'] == cmiles_2['canonical_isomeric_smiles']
    assert cmiles_1['canonical_isomeric_explicit_hydrogen_mapped_smiles'] == cmiles_2['canonical_isomeric_explicit_hydrogen_mapped_smiles']

@using_openeye
@using_rdkit
def test_initial_iso():
    """test given chirality"""

    input = ["CC[C@@H](C)N",  "CC[C@H](C)N"]
    oe_mol_1 = oechem.OEMol()
    oechem.OEParseSmiles(oe_mol_1, input[0])
    oe_mol_2 = oechem.OEMol()
    oechem.OEParseSmiles(oe_mol_2, input[-1])
    cmiles_1 = cmiles.to_molecule_id(oe_mol_1)
    cmiles_2 = cmiles.to_molecule_id(oe_mol_2)
    assert cmiles_1['canonical_smiles'] == cmiles_2['canonical_smiles']
    assert cmiles_1['canonical_isomeric_smiles'] != cmiles_2['canonical_isomeric_smiles']

    rd_mol_1 = Chem.MolFromSmiles(input[0])
    rd_mol_2 = Chem.MolFromSmiles(input[-1])
    cmiles_1 = cmiles.to_molecule_id(rd_mol_1, canonicalization='rdkit')
    cmiles_2 = cmiles.to_molecule_id(rd_mol_2, canonicalization='rdkit')
    assert cmiles_1['canonical_smiles'] == cmiles_2['canonical_smiles']
    assert cmiles_1['canonical_isomeric_smiles'] != cmiles_2['canonical_isomeric_smiles']


@using_rdkit
@pytest.mark.parametrize("input, output", get_smiles_lists(get_fn('drug_bank_sm.smi'), get_fn('drug_bank_mapped_smi_rd.smi')))
def test_drug_bank_rd(input, output):
    """

    Parameters
    ----------
    input
    output

    Returns
    -------

    """

    mol = Chem.MolFromSmiles(input)
    assert cmiles.generator.to_canonical_smiles_rd(mol, mapped=True, isomeric=True, explicit_hydrogen=True) == output


@using_openeye
@pytest.mark.parametrize("input, output", get_smiles_lists(get_fn('drug_bank_sm.smi'), get_fn('drug_bank_mapped_smi_oe.smi')))
def test_drug_bank_oe(input, output):
    """

    Parameters
    ----------
    input
    output

    Returns
    -------

    """
    mol = oechem.OEMol()
    oechem.OEParseSmiles(mol, input)
    assert cmiles.generator.to_canonical_smiles_oe(mol, mapped=True, isomeric=True, explicit_hydrogen=True,
                                                   generate_conformer=False) == output


@using_rdkit
@pytest.mark.parametrize("input, output", get_smiles_lists(get_fn('drug_bank_sm.smi'), get_fn('drug_bank_inchi_rd.txt')))
def test_inchi(input, output):
    """Check that inchis are the same"""

    rd_mol = Chem.MolFromSmiles(input)
    rd_inchi = cmiles.generator.to_inchi_and_key(rd_mol)[0]

    assert rd_inchi == output


@using_rdkit
@pytest.mark.parametrize("input, output", get_smiles_lists(get_fn('drug_bank_sm.smi'), get_fn('drug_bank_inchikey_rd.txt')))
def test_inchi_key(input, output):
    """Check that inchi key is the same"""

    rd_mol = Chem.MolFromSmiles(input)
    rd_inchi_key = cmiles.generator.to_inchi_and_key(rd_mol)[1]

    assert rd_inchi_key == output

@using_openeye
@using_rdkit
def test_input_mapped():
    smiles = '[H:3][C:1]([H:4])([H:5])[C:2]([H:6])([H:7])[H:8]'
    mol_id = cmiles.to_molecule_id(smiles)

    mol_1 = cmiles.utils.load_molecule(mol_id['canonical_isomeric_smiles'])
    mol_2 = cmiles.utils.load_molecule(mol_id['canonical_isomeric_explicit_hydrogen_mapped_smiles'])
    assert cmiles.utils.is_mapped(mol_1) == False
    assert cmiles.utils.is_mapped(mol_2) == True

    mol_id = cmiles.to_molecule_id(smiles, canonicalization='rdkit')

    mol_1 = cmiles.utils.load_molecule(mol_id['canonical_isomeric_smiles'], backend='rdkit')
    mol_2 = cmiles.utils.load_molecule(mol_id['canonical_isomeric_explicit_hydrogen_mapped_smiles'], backend='rdkit')
<<<<<<< HEAD
    assert cmiles.utils.is_mapped(mol_1) == False
    assert cmiles.utils.is_mapped(mol_2) == True


# @using_openeye
# def test_geom_from_json():
#     hooh = {
#         'symbols': ['H', 'O', 'O', 'H'],
#         'geometry': [
#              1.84719633,  1.47046223,  0.80987166,
#              1.3126021,  -0.13023157, -0.0513322,
#             -1.31320906,  0.13130216, -0.05020593,
#             -1.83756335, -1.48745318,  0.80161212
#         ],
#         'name': 'HOOH',
#         'connectivity': [[0, 1, 1], [1, 2, 1], [2, 3, 1]],
#     }
#     molecule = cmiles.utils.load_molecule(hooh)
#     id_1 = cmiles.to_molecule_id(molecule)
#     molecule.SetData("json_geometry", False)
#     id_2 = cmiles.to_molecule_id(molecule)
#
#     assert id_1['canonical_isomeric_explicit_hydrogen_mapped_smiles'] == '[H:1][O:2][O:3][H:4]'
#     assert id_2['canonical_isomeric_explicit_hydrogen_mapped_smiles'] == '[H:3][O:1][O:2][H:4]'

@using_rdkit
def test_geom_from_rd():
    hooh = {
        'symbols': ['H', 'O', 'O', 'H'],
        'geometry': [
             1.84719633,  1.47046223,  0.80987166,
             1.3126021,  -0.13023157, -0.0513322,
            -1.31320906,  0.13130216, -0.05020593,
            -1.83756335, -1.48745318,  0.80161212
        ],
        'name': 'HOOH',
        'connectivity': [[0, 1, 1], [1, 2, 1], [2, 3, 1]],
    }
    molecule = cmiles.utils.load_molecule(hooh, backend='rdkit')

    id_1 = cmiles.to_molecule_id(molecule, canonicalization='rdkit')
    molecule.SetProp("_json_geometry", '0')
    id_2 = cmiles.to_molecule_id(molecule, canonicalization='rdkit')

    assert id_1['canonical_isomeric_explicit_hydrogen_mapped_smiles'] == '[H:1][O:2][O:3][H:4]'
    assert id_2['canonical_isomeric_explicit_hydrogen_mapped_smiles'] == '[H:1][O:3][O:4][H:2]'

@using_openeye
@using_rdkit
def test_keep_chiral_stereo():
    """Test that reading from json molecule retains the order of json geometry and stereochemistry"""

    json_mol = {'symbols': ['C', 'C', 'N', 'O', 'F', 'H', 'H', 'H', 'H', 'H', 'H'],
                'geometry': [1.490934395068127, -0.022852472359013117, -1.935709059338355,
                             -0.07992863034848685, -0.42027454585371643, 0.4300901370510521,
                             -1.6008431326210255,  1.7962788702240675,  0.9893952378782299,
                             -1.578310435156546,  -2.623152319435938, 0.12587101271275358,
                              1.5081897367264838, -0.8595839767115931, 2.4023274238804375,
                              2.643487029125874,  -1.686714912858618,  -2.3700985298604698,
                              0.29985967115960716, 0.42241227312506313, -3.568237727722486,
                              2.7917672897488948,  1.5663042901906687, -1.6694857028577224,
                             -0.4416762043595982,  3.317083889862761,  1.2129328698056736,
                             -2.732926456425621,   2.1997415241410825, -0.5153340816908529,
                             -2.648885919666481,  -2.3294408246718734, -1.337378806095166],
                'molecular_charge': 0,
                'molecular_multiplicity': 1,
                'connectivity': [[0, 1, 1],
                  [1, 2, 1],
                  [1, 3, 1],
                  [1, 4, 1],
                  [0, 5, 1],
                  [0, 6, 1],
                  [0, 7, 1],
                  [2, 8, 1],
                  [2, 9, 1],
                  [3, 10, 1]]
                }

    # load as rdkit molecule
    # ToDo Get the Openeye one to work. Currently it's not perceiving stereochemsitry from geometry and some other things seem to be off
    mol_id = cmiles.to_molecule_id(json_mol)

    assert mol_id['canonical_smiles'] == 'CC(N)(O)F'
    assert mol_id['canonical_isomeric_smiles'] == 'C[C@@](N)(O)F'
    assert mol_id['canonical_isomeric_explicit_hydrogen_smiles'] == '[H]C([H])([H])[C@@](N([H])[H])(O[H])F'
    assert mol_id['canonical_isomeric_explicit_hydrogen_mapped_smiles'] == '[H:6][C:1]([H:7])([H:8])[C@@:2]([N:3]([H:9])[H:10])([O:4][H:11])[F:5]'

    # generate rd canonicalized smiles - the order should still be as before even though that is not the rdkit canonical
    # order. We want to retain the order for json molecules to their geometry
    mol_id = cmiles.to_molecule_id(json_mol, canonicalization='rdkit')
    assert mol_id['canonical_smiles'] == 'CC(N)(O)F'
    assert mol_id['canonical_isomeric_smiles'] == 'C[C@@](N)(O)F'
    assert mol_id['canonical_isomeric_explicit_hydrogen_smiles'] == '[H][O][C@]([F])([N]([H])[H])[C]([H])([H])[H]'
    assert mol_id['canonical_isomeric_explicit_hydrogen_mapped_smiles'] == '[C:1]([C@@:2]([N:3]([H:9])[H:10])([O:4][H:11])[F:5])([H:6])([H:7])[H:8]'

    # Now the other stereoisomer
    json_mol = {'symbols': ['C', 'C', 'N', 'O', 'F', 'H', 'H', 'H', 'H', 'H', 'H'],
                'geometry': [1.490934395068127, -0.022852472359013117, -1.935709059338355,
                             -0.07992863034848685, -0.42027454585371643, 0.4300901370510521,
                             -1.6008431326210255, 1.7962788702240675, 0.9893952378782299,
                              1.544484919393002,  -1.0715460728389934, 2.461713642916755,
                             -1.6405346423022924, -2.4261921600567007, 0.04846706513552157,
                              2.643487029125874,  -1.686714912858618,  -2.3700985298604698,
                              0.29985967115960716, 0.42241227312506313, -3.568237727722486,
                              2.7917672897488948,  1.5663042901906687, -1.6694857028577224,
                              -0.4416762043595982, 3.317083889862761, 1.2129328698056736,
                               -2.732926456425621, 2.1997415241410825, -0.5153340816908529,
                                2.4021616230193055, -2.619467530461027, 1.9699541458951846],
                'molecular_charge': 0,
                'molecular_multiplicity': 1,
                'connectivity': [[0, 1, 1],
                [1, 2, 1],
                [1, 3, 1],
                [1, 4, 1],
                [0, 5, 1],
                [0, 6, 1],
                [0, 7, 1],
                [2, 8, 1],
                [2, 9, 1],
                [3, 10, 1]],
                }
    mol_id = cmiles.to_molecule_id(json_mol)

    assert mol_id['canonical_smiles'] == 'CC(N)(O)F'
    assert mol_id['canonical_isomeric_smiles'] == 'C[C@](N)(O)F'
    assert mol_id['canonical_isomeric_explicit_hydrogen_smiles'] == '[H]C([H])([H])[C@](N([H])[H])(O[H])F'
    assert mol_id['canonical_isomeric_explicit_hydrogen_mapped_smiles'] == '[H:6][C:1]([H:7])([H:8])[C@:2]([N:3]([H:9])[H:10])([O:4][H:11])[F:5]'

    # generate rd canonicalized smiles - the order should still be as before even though that is not the rdkit canonical
    # order. We want to retain the order for json molecules to their geometry
    mol_id = cmiles.to_molecule_id(json_mol, canonicalization='rdkit')
    assert mol_id['canonical_smiles'] == 'CC(N)(O)F'
    assert mol_id['canonical_isomeric_smiles'] == 'C[C@](N)(O)F'
    assert mol_id['canonical_isomeric_explicit_hydrogen_smiles'] == '[H][O][C@@]([F])([N]([H])[H])[C]([H])([H])[H]'
    assert mol_id['canonical_isomeric_explicit_hydrogen_mapped_smiles'] == '[C:1]([C@:2]([N:3]([H:9])[H:10])([O:4][H:11])[F:5])([H:6])([H:7])[H:8]'

@using_openeye
@using_rdkit
def test_bond_steroe():
    """Test bond steroe from json molecule"""
    json_mol = {'symbols': ['C', 'C', 'F', 'Cl', 'H', 'H'],
                'geometry': [0.7558174176630313,
                              -0.9436196701031863,
                              -0.5135812331847833,
                              -0.7123369866046005,
                              0.7689600644555532,
                              0.5875385545305212,
                              1.2485802802219408,
                              -3.180729126504143,
                              0.5903747404566769,
                              -1.3805989906253051,
                              3.6349234648338813,
                              -0.7522673418877901,
                              1.6921967038297914,
                              -0.786834118158881,
                              -2.319716469002742,
                              -1.6036583681666305,
                              0.5072991602038667,
                              2.4076517490881173],
                'molecular_charge': 0,
                'molecular_multiplicity': 1,
                'connectivity': [[0, 1, 2], [0, 2, 1], [1, 3, 1], [0, 4, 1], [1, 5, 1]]}

    # load as rdkit molecule
    # ToDo Get the Openeye one to work. Currently it's not perceiving stereochemsitry from geometry and some other things seem to be off
    mol_id = cmiles.to_molecule_id(json_mol)

    assert mol_id['canonical_smiles'] == 'C(=CCl)F'
    assert mol_id['canonical_isomeric_smiles'] == 'C(=C/Cl)\\F'
    assert mol_id['canonical_isomeric_explicit_hydrogen_smiles'] == '[H]/C(=C(/[H])\\Cl)/F'
    assert mol_id['canonical_isomeric_explicit_hydrogen_mapped_smiles'] == '[H:5]/[C:1](=[C:2](/[H:6])\\[Cl:4])/[F:3]'

    # generate rd canonicalized smiles - the order should still be as before even though that is not the rdkit canonical
    # order. We want to retain the order for json molecules to their geometry
    mol_id = cmiles.to_molecule_id(json_mol, canonicalization='rdkit')
    assert mol_id['canonical_smiles'] == 'FC=CCl'
    assert mol_id['canonical_isomeric_smiles'] == 'F/C=C/Cl'
    assert mol_id['canonical_isomeric_explicit_hydrogen_smiles'] == '[H]/[C]([F])=[C](/[H])[Cl]'
    assert mol_id['canonical_isomeric_explicit_hydrogen_mapped_smiles'] == '[C:1](=[C:2](/[Cl:4])[H:6])(\\[F:3])[H:5]'

    # Now the other stereoisomer
    json_mol = {'symbols': ['C', 'C', 'F', 'Cl', 'H', 'H'],
                 'geometry': [0.7558174176630313,
                  -0.9436196701031863,
                  -0.5135812331847833,
                  -0.7123369866046005,
                  0.7689600644555532,
                  0.5875385545305212,
                  1.2485802802219408,
                  -3.180729126504143,
                  0.5903747404566769,
                  -2.098028327659392,
                  0.3039736895037833,
                  3.4718143896933764,
                  1.6921967038297914,
                  -0.786834118158881,
                  -2.319716469002742,
                  -1.1578923904597032,
                  2.5868975732566115,
                  -0.2324103574431031],
                 'molecular_charge': 0,
                 'molecular_multiplicity': 1,
                 'connectivity': [[0, 1, 2], [0, 2, 1], [1, 3, 1], [0, 4, 1], [1, 5, 1]]
                }
    mol_id = cmiles.to_molecule_id(json_mol)

    assert mol_id['canonical_smiles'] == 'C(=CCl)F'
    assert mol_id['canonical_isomeric_smiles'] == 'C(=C\\Cl)\\F'
    assert mol_id['canonical_isomeric_explicit_hydrogen_smiles'] == '[H]/C(=C(\\[H])/Cl)/F'
    assert mol_id['canonical_isomeric_explicit_hydrogen_mapped_smiles'] == '[H:5]/[C:1](=[C:2](\\[H:6])/[Cl:4])/[F:3]'

    # generate rd canonicalized smiles - the order should still be as before even though that is not the rdkit canonical
    # order. We want to retain the order for json molecules to their geometry
    mol_id = cmiles.to_molecule_id(json_mol, canonicalization='rdkit')
    assert mol_id['canonical_smiles'] == 'FC=CCl'
    assert mol_id['canonical_isomeric_smiles'] == 'F/C=C\\Cl'
    assert mol_id['canonical_isomeric_explicit_hydrogen_smiles'] == '[H]/[C]([F])=[C](\\[H])[Cl]'
    assert mol_id['canonical_isomeric_explicit_hydrogen_mapped_smiles'] == '[C:1](=[C:2](\\[Cl:4])[H:6])(\\[F:3])[H:5]'
=======
    assert cmiles.utils.is_mapped(mol_1, backend='rdkit') == False
    assert cmiles.utils.is_mapped(mol_2, backend='rdkit') == True


@using_openeye
def _chemical_formula_oe(smiles):
    from openeye import oechem
    molecule = cmiles.utils.load_molecule(smiles, backend='openeye')
    oechem.OEAddExplicitHydrogens(molecule)
    return (cmiles.generator.molecular_formula(molecule))

@using_rdkit
def _chemical_formula_rd(smiles):
    from rdkit import Chem
    molecule = cmiles.utils.load_molecule(smiles, backend='rdkit')
    molecule = Chem.AddHs(molecule)
    return (cmiles.generator.molecular_formula(molecule))

@using_rdkit
@using_openeye
@pytest.mark.parametrize("backend", [_chemical_formula_oe, _chemical_formula_rd])
@pytest.mark.parametrize("smiles, bench", [("CCCC", "C4H10"), ("C", "CH4"), ("CC(Br)(Br)", "C2H4Br2")]) # This uncovered a bug in load_molecule. The period makes it look like a filename
                                                               #  ("[Li+].[Li+].[O2-]", "LiO2")]) ToDo fix this bug
def test_molecule_formula(backend, smiles, bench):
    assert backend(smiles) == bench

@pytest.mark.parametrize('state1, state2',
                          [('CC(=O)O','CC(=O)[O-]'), # protonation states
                           ('CN4CCN(c2nc1cc(Cl)ccc1[nH]c3ccccc23)CC4', 'CN4CCN(c2[nH]c1cc(Cl)ccc1nc3ccccc23)CC4'), # 1,5 tautomerism
                           ('CC=CC(=O)C', 'CC(=CC=C)O'), #keto-enol
                           ('NC=O', 'N=CO'), # amide - imidic
                           ('C1CC(=O)NC1', 'C1CC(O)=NC1'), # lactam-lactim
                           ('NCC(=O)O', '[NH3+]CC(=O)[O-]'),# amino acid
                           ('C1=CN=CNC1=O', 'C1=CNC=NC1=O'), # pyrimodone
                           ('C1=CN=CNC1=O', 'C1=CN=CN=C1O'),# pyrimodol - pytimodone
                           ('C1=NC=NN1','N1C=NN=C1' ), #triazole
                           ('C1(=NC(=NC(=N1)O)O)O', 'C1(NC(NC(N1)=O)=O)=O'), # cyanic - cyanuric
                           ('CC(=O)S[H]', 'CC(=S)O[H]'),
                           ('CC(=O)S[H]', 'CC(=O)[S-]'),
                           ('CC(=O)S[H])', 'CC(=S)[O-]'),
                           ('C[N](=O)=O', 'C[N+]([O-])=O'),# nitromethane
                           ('CN=[N]#N', 'CN=[N+]=[N-]'),  # azide
                           ('C[S](C)(=O)=O', 'C[S++](C)([O-])[O-]'), # sulfone
                           ('C[P](C)(=O)[O-]', 'C[P+](C)([O-])[O-]'), # phosphinate
                           ('OC=C', 'O=CC'), # keto-enol
                           ('[H]NC=C', '[H]N=CC'), # imine - enamine
                           ('CN=O', 'C=NO'), # nitoroso-oxime
                           ('C1=CC(NN1)=O','C1=NNC(C1)=O' ),# pyrazolone
                           ('C1=CC(NN1)=O', 'C1(=CC=N[N]1[H])O'), # pyrazolone
                           ('C1(=NC=CNC=C1)C', 'C1(=CC=NC=CN1)C'),# diazepine
                           ('C1=CC=C(O1)O','C1=CCC(O1)=O' ), #furanol-furanone
                           ('C1=CC(=CO1)O', 'C1=CC(CO1)=O')#  furanol - furanone
                           ])

@using_openeye
def test_unique_protomer(state1, state2):
    """Test unique protomer"""
    mol_1 = cmiles.utils.load_molecule(state1)
    mol_2 = cmiles.utils.load_molecule(state2)
    assert cmiles.get_unique_protomer(mol_1) == cmiles.get_unique_protomer(mol_2)
>>>>>>> 46e3c3a7
<|MERGE_RESOLUTION|>--- conflicted
+++ resolved
@@ -377,7 +377,6 @@
 
     mol_1 = cmiles.utils.load_molecule(mol_id['canonical_isomeric_smiles'], backend='rdkit')
     mol_2 = cmiles.utils.load_molecule(mol_id['canonical_isomeric_explicit_hydrogen_mapped_smiles'], backend='rdkit')
-<<<<<<< HEAD
     assert cmiles.utils.is_mapped(mol_1) == False
     assert cmiles.utils.is_mapped(mol_2) == True
 
@@ -596,10 +595,6 @@
     assert mol_id['canonical_isomeric_smiles'] == 'F/C=C\\Cl'
     assert mol_id['canonical_isomeric_explicit_hydrogen_smiles'] == '[H]/[C]([F])=[C](\\[H])[Cl]'
     assert mol_id['canonical_isomeric_explicit_hydrogen_mapped_smiles'] == '[C:1](=[C:2](\\[Cl:4])[H:6])(\\[F:3])[H:5]'
-=======
-    assert cmiles.utils.is_mapped(mol_1, backend='rdkit') == False
-    assert cmiles.utils.is_mapped(mol_2, backend='rdkit') == True
-
 
 @using_openeye
 def _chemical_formula_oe(smiles):
@@ -657,4 +652,3 @@
     mol_1 = cmiles.utils.load_molecule(state1)
     mol_2 = cmiles.utils.load_molecule(state2)
     assert cmiles.get_unique_protomer(mol_1) == cmiles.get_unique_protomer(mol_2)
->>>>>>> 46e3c3a7
